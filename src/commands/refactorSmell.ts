import * as vscode from 'vscode';
import { backendRefactorSmell } from '../api/backend';
import { SmellsViewProvider } from '../providers/SmellsViewProvider';
import { RefactoringDetailsViewProvider } from '../providers/RefactoringDetailsViewProvider';
<<<<<<< HEAD
import { refactorSmell as backendRefactorSmell } from '../api/backend'; // Import the backend function
import { MetricsViewProvider } from '../providers/MetricsViewProvider';
=======
import { SmellsCacheManager } from '../context/SmellsCacheManager';
import path from 'path';
import * as fs from 'fs';

function normalizePath(filePath: string): string {
  const normalizedPath = filePath.toLowerCase(); // Normalize case for consistent Map keying
  return normalizedPath;
}
>>>>>>> d1846025

/**
 * Handles the refactoring of a specific smell.
 *
 * @param treeDataProvider - The tree data provider for updating the UI.
 * @param refactoringDetailsViewProvider - The refactoring details view provider.
 * @param smell - The smell to refactor.
 */
export async function refactorSmell(
  smellsDataProvider: SmellsViewProvider,
  metricsDataProvider: MetricsViewProvider,
  refactoringDetailsViewProvider: RefactoringDetailsViewProvider,
  smell: Smell,
<<<<<<< HEAD
): Promise<void> {
  if (!filePath || !smell) {
    vscode.window.showErrorMessage('Error: Invalid file path or smell.');
=======
) {
  if (!smell) {
    vscode.window.showErrorMessage('Error: Invalid smell.');
>>>>>>> d1846025
    return;
  }

  vscode.window.showInformationMessage(`Refactoring code smell: ${smell.symbol}`);

  try {
    // Call the backend to refactor the smell
    const refactoredData = await backendRefactorSmell(smell);

    // Log the response from the backend
    console.log('Refactoring response:', refactoredData);

    // Update the refactoring details view with the target file, affected files, and energy saved
    refactoringDetailsViewProvider.updateRefactoringDetails(
      refactoredData.targetFile,
      refactoredData.affectedFiles,
      refactoredData.energySaved, // Pass the energy saved value
    );

    // Show a diff view for the target file
    const targetFile = refactoredData.targetFile;
    const fileName = path.basename(targetFile.original);
    const originalUri = vscode.Uri.file(targetFile.original);
    const refactoredUri = vscode.Uri.file(targetFile.refactored);
    await vscode.commands.executeCommand(
      'vscode.diff',
      originalUri,
      refactoredUri,
      `Refactoring Comparison (${fileName})`,
      {
        preview: false, // Ensure the diff editor is not in preview mode
      },
    );

<<<<<<< HEAD
    if (refactoredData.energySaved) {
      metricsDataProvider.updateMetrics(
        filePath,
        refactoredData.energySaved,
        smell.symbol,
      );
    }
=======
    // Set a context key to track that refactoring is in progress
    vscode.commands.executeCommand('setContext', 'refactoringInProgress', true);

    // Focus on the Refactoring Details view
    await vscode.commands.executeCommand('ecooptimizer.refactoringDetails.focus');
>>>>>>> d1846025

    // Notify the user
    vscode.window.showInformationMessage(
      `Refactoring successful! Energy saved: ${refactoredData.energySaved ?? 'N/A'} kg CO2`,
    );
  } catch (error: any) {
    console.error('Refactoring failed:', error.message);
    vscode.window.showErrorMessage(`Refactoring failed: ${error.message}`);

    // Reset the refactoring details view on failure
    refactoringDetailsViewProvider.resetRefactoringDetails();
    vscode.commands.executeCommand('setContext', 'refactoringInProgress', false);
  }
}

/**
 * Accepts the refactoring changes and saves the refactored files.
 * Marks the modified files as outdated and clears their smell cache.
 */
export async function acceptRefactoring(
  refactoringDetailsViewProvider: RefactoringDetailsViewProvider,
  smellsCacheManager: SmellsCacheManager,
  smellsViewProvider: SmellsViewProvider,
) {
  const targetFile = refactoringDetailsViewProvider.targetFile;
  const affectedFiles = refactoringDetailsViewProvider.affectedFiles;

  if (!targetFile || !affectedFiles) {
    vscode.window.showErrorMessage('No refactoring data available.');
    return;
  }

  try {
    // Save the refactored target file
    fs.copyFileSync(targetFile.refactored, targetFile.original);

    // Save the refactored affected files
    for (const file of affectedFiles) {
      fs.copyFileSync(file.refactored, file.original);
    }

    // Notify the user
    vscode.window.showInformationMessage('Refactoring accepted! Changes applied.');

    // Clear the smell cache for the target file and affected files
    await smellsCacheManager.clearCachedSmellsForFile(
      normalizePath(targetFile.original),
    );
    for (const file of affectedFiles) {
      await smellsCacheManager.clearCachedSmellsForFile(
        normalizePath(file.original),
      );
    }

    // Mark the target file and affected files as outdated
    smellsViewProvider.markFileAsOutdated(normalizePath(targetFile.original));
    for (const file of affectedFiles) {
      smellsViewProvider.markFileAsOutdated(normalizePath(file.original));
    }

    // Reset the refactoring details view
    refactoringDetailsViewProvider.resetRefactoringDetails();

    // Close all diff editors
    await vscode.commands.executeCommand('workbench.action.closeAllEditors');

    // Set the context key to indicate refactoring is no longer in progress
    vscode.commands.executeCommand('setContext', 'refactoringInProgress', false);

    // Refresh the UI to reflect the outdated status of the modified files
    smellsViewProvider.refresh();
  } catch (error) {
    console.error('Failed to accept refactoring:', error);
    vscode.window.showErrorMessage(
      'Failed to accept refactoring. Please try again.',
    );
  }
}

/**
 * Rejects the refactoring changes and keeps the original files.
 */
export async function rejectRefactoring(
  refactoringDetailsViewProvider: RefactoringDetailsViewProvider,
) {
  // Notify the user
  vscode.window.showInformationMessage('Refactoring rejected! Changes discarded.');

  // Reset the refactoring details view
  refactoringDetailsViewProvider.resetRefactoringDetails();

  // Close all diff editors
  await vscode.commands.executeCommand('workbench.action.closeAllEditors');

  // Set the context key to indicate refactoring is no longer in progress
  vscode.commands.executeCommand('setContext', 'refactoringInProgress', false);
}<|MERGE_RESOLUTION|>--- conflicted
+++ resolved
@@ -2,10 +2,7 @@
 import { backendRefactorSmell } from '../api/backend';
 import { SmellsViewProvider } from '../providers/SmellsViewProvider';
 import { RefactoringDetailsViewProvider } from '../providers/RefactoringDetailsViewProvider';
-<<<<<<< HEAD
-import { refactorSmell as backendRefactorSmell } from '../api/backend'; // Import the backend function
 import { MetricsViewProvider } from '../providers/MetricsViewProvider';
-=======
 import { SmellsCacheManager } from '../context/SmellsCacheManager';
 import path from 'path';
 import * as fs from 'fs';
@@ -14,7 +11,6 @@
   const normalizedPath = filePath.toLowerCase(); // Normalize case for consistent Map keying
   return normalizedPath;
 }
->>>>>>> d1846025
 
 /**
  * Handles the refactoring of a specific smell.
@@ -28,15 +24,9 @@
   metricsDataProvider: MetricsViewProvider,
   refactoringDetailsViewProvider: RefactoringDetailsViewProvider,
   smell: Smell,
-<<<<<<< HEAD
 ): Promise<void> {
-  if (!filePath || !smell) {
-    vscode.window.showErrorMessage('Error: Invalid file path or smell.');
-=======
-) {
   if (!smell) {
     vscode.window.showErrorMessage('Error: Invalid smell.');
->>>>>>> d1846025
     return;
   }
 
@@ -71,7 +61,12 @@
       },
     );
 
-<<<<<<< HEAD
+    // Set a context key to track that refactoring is in progress
+    vscode.commands.executeCommand('setContext', 'refactoringInProgress', true);
+
+    // Focus on the Refactoring Details view
+    await vscode.commands.executeCommand('ecooptimizer.refactoringDetails.focus');
+
     if (refactoredData.energySaved) {
       metricsDataProvider.updateMetrics(
         filePath,
@@ -79,13 +74,6 @@
         smell.symbol,
       );
     }
-=======
-    // Set a context key to track that refactoring is in progress
-    vscode.commands.executeCommand('setContext', 'refactoringInProgress', true);
-
-    // Focus on the Refactoring Details view
-    await vscode.commands.executeCommand('ecooptimizer.refactoringDetails.focus');
->>>>>>> d1846025
 
     // Notify the user
     vscode.window.showInformationMessage(
