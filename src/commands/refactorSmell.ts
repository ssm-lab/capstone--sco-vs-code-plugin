import * as vscode from 'vscode';
import * as fs from 'fs';

import { envConfig } from '../utils/envConfig';

import { getEditorAndFilePath } from '../utils/editorUtils';
import { refactorSmell } from '../api/backend';
import { sidebarState } from '../utils/handleEditorChange';

import { FileHighlighter } from '../ui/fileHighlighter';
import { ContextManager } from '../context/contextManager';
import { setTimeout } from 'timers/promises';
import { serverStatus } from '../utils/serverStatus';
import { ServerStatusType } from '../utils/serverStatus';

serverStatus.on('change', (newStatus: ServerStatusType) => {
  console.log('Server status changed:', newStatus);
  if (newStatus === ServerStatusType.DOWN) {
    vscode.window.showWarningMessage('No refactoring is possible at this time.');
  }
});


async function refactorLine(
  smell: Smell,
  filePath: string,
): Promise<RefactorOutput | undefined> {
  try {
    const refactorResult = await refactorSmell(filePath, smell);
    return refactorResult;
  } catch (error) {
    console.error('Error refactoring smell:', error);
    vscode.window.showErrorMessage((error as Error).message);
    return;
  }
}

export async function refactorSelectedSmell(
  contextManager: ContextManager,
  smellGiven?: Smell,
): Promise<void> {
  const { editor, filePath } = getEditorAndFilePath();

  const pastData = contextManager.getWorkspaceData(
    envConfig.CURRENT_REFACTOR_DATA_KEY!,
  );

  // Clean up temp directory if not removed
  if (pastData) {
    cleanTemps(pastData);
  }

  if (!editor || !filePath) {
    vscode.window.showErrorMessage(
      'Eco: Unable to proceed as no active editor or file path found.',
    );
    return;
  }

  const selectedLine = editor.selection.start.line + 1; // Update to VS Code editor indexing

  const smellsData: Smell[] = contextManager.getWorkspaceData(
    envConfig.SMELL_MAP_KEY!,
  )[filePath].smells;

  if (!smellsData || smellsData.length === 0) {
    vscode.window.showErrorMessage(
      'Eco: No smells detected in the file for refactoring.',
    );
    return;
  }

  // Find the smell to refactor
  let smellToRefactor: Smell | undefined;
  if (smellGiven?.messageId) {
    smellToRefactor = smellsData.find(
      (smell: Smell) =>
        smell.messageId === smellGiven.messageId &&
        smellGiven.occurences[0].line === smell.occurences[0].line,
    );
  } else {
    smellToRefactor = smellsData.find(
      (smell: Smell) => selectedLine === smell.occurences[0].line,
    );
  }

  if (!smellToRefactor) {
    vscode.window.showErrorMessage('Eco: No matching smell found for refactoring.');
    return;
  }

  const refactorResult = await vscode.window.withProgress(
    {
      location: vscode.ProgressLocation.Notification,
      title: `Fetching refactoring for ${smellToRefactor.symbol} on line ${smellToRefactor.occurences[0].line}`,
    },
    async (_progress, _token) => {
      const result = await refactorLine(smellToRefactor, filePath);

      if (result && result.refactoredData) {
        vscode.window.showInformationMessage(
          'Refactoring report available in sidebar.',
        );
      }

      return result;
    },
  );

  if (!refactorResult || !refactorResult.refactoredData) {
    vscode.window.showErrorMessage(
      'Eco: Refactoring failed. See console for details.',
    );
    return;
  }

  const { refactoredData } = refactorResult;

  await startRefactoringSession(contextManager, editor, refactoredData);

  if (refactorResult.updatedSmells.length) {
    const fileHighlighter = new FileHighlighter(contextManager);
    fileHighlighter.highlightSmells(editor, refactorResult.updatedSmells);
  } else {
    vscode.window.showWarningMessage(
      'Eco: No updated smells detected after refactoring.',
    );
  }
}

<<<<<<< HEAD
async function startRefactoringSession(
  contextManager: ContextManager,
  editor: vscode.TextEditor,
  refactoredData: RefactoredData
) {
  await vscode.commands.executeCommand('extension.refactorSidebar.focus');

=======
export async function refactorAllSmellsOfType(
  contextManager: ContextManager,
  smellId: string,
): Promise<void> {
  const { editor, filePath } = getEditorAndFilePath();

  const pastData = contextManager.getWorkspaceData<RefactoredData>(
    envConfig.CURRENT_REFACTOR_DATA_KEY!,
  );

  // Clean up temp directory if not removed
  if (pastData) {
    cleanTemps(pastData);
  }

  if (!editor) {
    vscode.window.showErrorMessage(
      'Eco: Unable to proceed as no active editor found.',
    );
    console.log('No active editor found to refactor smell. Returning back.');
    return;
  }
  if (!filePath) {
    vscode.window.showErrorMessage(
      'Eco: Unable to proceed as active editor does not have a valid file path.',
    );
    console.log('No valid file path found to refactor smell. Returning back.');
    return;
  }

  // only account for one selection to be refactored for now
  // const selectedLine = editor.selection.start.line + 1; // update to VS code editor indexing

  const smellsData: Smell[] = contextManager.getWorkspaceData(
    envConfig.SMELL_MAP_KEY!,
  )[filePath].smells;

  if (!smellsData || smellsData.length === 0) {
    vscode.window.showErrorMessage(
      'Eco: No smells detected in the file for refactoring.',
    );
    console.log('No smells found in the file for refactoring.');
    return;
  }

  // Filter smells by the given type ID
  const smellsOfType = smellsData.filter(
    (smell: Smell) => smell.messageId === smellId,
  );

  if (smellsOfType.length === 0) {
    vscode.window.showWarningMessage(
      `Eco: No smells of type ${smellId} found in the file.`,
    );
    return;
  }

  let combinedRefactoredData = '';
  let totalEnergySaved = 0;
  let allUpdatedSmells: Smell[] = [];

  // Refactor each smell of the given type
  for (const smell of smellsOfType) {
    const refactorResult = await refactorLine(smell, filePath);

    if (refactorResult && refactorResult.refactoredData) {
      // Add two newlines between each refactored result
      if (combinedRefactoredData) {
        combinedRefactoredData += '\n\n';
      }

      fs.readFile(
        refactorResult.refactoredData.targetFile.refactored,
        (err, data) => {
          if (!err) {
            combinedRefactoredData += data.toString('utf8');
          }
        },
      );

      totalEnergySaved += refactorResult.refactoredData.energySaved;

      if (refactorResult.updatedSmells) {
        allUpdatedSmells = [...allUpdatedSmells, ...refactorResult.updatedSmells];
      }
    }
  }

  /*
    Once all refactorings are merge, need to write to a file so that it has a path that
    will be the new `targetFile`. Also need to reconstruct the `RefactoredData` object 
    by combining all `affectedFiles` merge to new paths if applicable. Once implemented, 
    just uncomment lines below and pass in the refactoredData.
  */

  // Tentative data structure to be built below, change inputs as needed but needs
  // to implement the `MultiRefactoredData` interface

  // For any temp files that need to be written due to merging, I'd suggest writing them all
  // to one temp directory and add that directory to allTempDirs, that way they will be removed

  // UNCOMMENT ME WHEN READY
  // const combinedRefactoredData: MultiRefactoredData = {
  //   targetFile: combinedTargetFile,
  //   affectedFiles: allAffectedFiles,
  //   energySaved: totalEnergySaved,
  //   tempDirs: allTempDirs
  // }

  // UNCOMMENT ME WHEN READY
  // startRefactoringSession(contextManager,editor,combinedRefactoredData);

  if (combinedRefactoredData) {
    // await RefactorManager.previewRefactor(editor, combinedRefactoredData);
    vscode.window.showInformationMessage(
      `Eco: Refactoring completed. Total energy difference: ${totalEnergySaved.toFixed(
        4,
      )}`,
    );
  } else {
    vscode.window.showErrorMessage(
      'Eco: Refactoring failed. See console for details.',
    );
    return;
  }

  if (allUpdatedSmells.length) {
    const fileHighlighter = new FileHighlighter(contextManager);
    fileHighlighter.highlightSmells(editor, allUpdatedSmells);
  } else {
    vscode.window.showWarningMessage(
      'Eco: No updated smells detected after refactoring.',
    );
  }
}

async function startRefactoringSession(
  contextManager: ContextManager,
  editor: vscode.TextEditor,
  refactoredData: RefactoredData | MultiRefactoredData,
): Promise<void> {
>>>>>>> 47031199
  // Store only the diff editor state
  await contextManager.setWorkspaceData(
    envConfig.CURRENT_REFACTOR_DATA_KEY!,
    refactoredData,
  );

  await vscode.commands.executeCommand('extension.refactorSidebar.focus');

  //Read the refactored code
  const refactoredCode = vscode.Uri.file(refactoredData.targetFile.refactored);

  //Get the original code from the editor
  const originalCode = editor.document.uri;

  const allFiles: ChangedFile[] = [
    refactoredData.targetFile,
    ...refactoredData.affectedFiles,
  ].map((file) => {
    return {
      original: vscode.Uri.file(file.original).toString(),
      refactored: vscode.Uri.file(file.refactored).toString(),
    };
  });

  await contextManager.setWorkspaceData(envConfig.ACTIVE_DIFF_KEY!, {
    files: allFiles,
    firstOpen: true,
    isOpen: true,
  });

  await setTimeout(500);

  const doc = await vscode.workspace.openTextDocument(originalCode);
  await vscode.window.showTextDocument(doc, { preview: false });

  //Show the diff viewer
  sidebarState.isOpening = true;
  vscode.commands.executeCommand(
    'vscode.diff',
    originalCode,
    refactoredCode,
    'Refactoring Comparison',
  );
  vscode.commands.executeCommand('ecooptimizer-vs-code-plugin.showRefactorSidebar');
  sidebarState.isOpening = false;
}

async function cleanTemps(pastData: any): Promise<void> {
  console.log('Cleaning up stale artifacts');
  const tempDirs =
    (pastData!.tempDir! as string) || (pastData!.tempDirs! as string[]);

  if (Array.isArray(tempDirs)) {
    for (const dir in tempDirs) {
      await fs.promises.rm(dir, { recursive: true, force: true });
    }
  } else {
    await fs.promises.rm(tempDirs, { recursive: true, force: true });
  }
}<|MERGE_RESOLUTION|>--- conflicted
+++ resolved
@@ -20,6 +20,12 @@
   }
 });
 
+export interface MultiRefactoredData {
+  tempDirs: string[];
+  targetFile: ChangedFile;
+  affectedFiles: ChangedFile[];
+  energySaved: number;
+}
 
 async function refactorLine(
   smell: Smell,
@@ -128,15 +134,6 @@
   }
 }
 
-<<<<<<< HEAD
-async function startRefactoringSession(
-  contextManager: ContextManager,
-  editor: vscode.TextEditor,
-  refactoredData: RefactoredData
-) {
-  await vscode.commands.executeCommand('extension.refactorSidebar.focus');
-
-=======
 export async function refactorAllSmellsOfType(
   contextManager: ContextManager,
   smellId: string,
@@ -278,7 +275,6 @@
   editor: vscode.TextEditor,
   refactoredData: RefactoredData | MultiRefactoredData,
 ): Promise<void> {
->>>>>>> 47031199
   // Store only the diff editor state
   await contextManager.setWorkspaceData(
     envConfig.CURRENT_REFACTOR_DATA_KEY!,
