--- conflicted
+++ resolved
@@ -5,26 +5,6 @@
 
 export async function wipeWorkCache(
   contextManager: ContextManager,
-<<<<<<< HEAD
-  reason?: string
-) {
-  try {
-    console.log('Eco: Wiping workspace cache...');
-
-    // ✅ Clear stored smells cache
-    await contextManager.setWorkspaceData(envConfig.SMELL_MAP_KEY!, {});
-
-    // ✅ Update file hashes for all open editors
-    const openEditors = vscode.window.visibleTextEditors;
-
-    if (openEditors.length === 0) {
-      console.log('Eco: No open files to update hash.');
-    } else {
-      console.log(`Eco: Updating cache for ${openEditors.length} open files.`);
-    }
-
-    for (const editor of openEditors) {
-=======
   reason?: string,
 ): Promise<void> {
   try {
@@ -47,7 +27,6 @@
     }
 
     for (const editor of visibleEditors) {
->>>>>>> 47031199
       if (editor.document) {
         await updateHash(contextManager, editor.document);
       }
@@ -58,11 +37,6 @@
     if (reason === 'settings') {
       message =
         'Eco: Smell detection settings changed. Cache wiped to apply updates. ✅';
-<<<<<<< HEAD
-    } else if (reason === 'fileChange') {
-      message = 'Eco: File changed. Cache wiped to refresh smell detection. 🔄';
-=======
->>>>>>> 47031199
     } else if (reason === 'manual') {
       message = 'Eco: Workspace cache manually wiped by user. ✅';
     }
@@ -72,11 +46,7 @@
   } catch (error: any) {
     console.error('Eco: Error while wiping workspace cache:', error);
     vscode.window.showErrorMessage(
-<<<<<<< HEAD
-      `Eco: Failed to wipe workspace cache. See console for details.`
-=======
       `Eco: Failed to wipe workspace cache. See console for details.`,
->>>>>>> 47031199
     );
   }
 }