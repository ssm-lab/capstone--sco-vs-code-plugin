--- conflicted
+++ resolved
@@ -114,15 +114,8 @@
   vscode.window.showInformationMessage(
     `Eco: Highlighted ${smellsData.length} smells.`,
   );
-<<<<<<< HEAD
-=======
 
   // Set the linting state to enabled
   contextManager.setWorkspaceData(envConfig.SMELL_LINTING_ENABLED_KEY, true);
   vscode.commands.executeCommand('setContext', 'eco.smellLintingEnabled', true);
-}
-
-export function getEnabledSmells(): { [key: string]: boolean } {
-  return vscode.workspace.getConfiguration('ecooptimizer').get('enableSmells', {});
->>>>>>> 277b10c2
 }