// eslint-disable-next-line unused-imports/no-unused-imports
import { envConfig } from './utils/envConfig';

import * as vscode from 'vscode';

import { configureWorkspace } from './commands/configureWorkspace';
import { resetConfiguration } from './commands/resetConfiguration';
import { detectSmellsFile, detectSmellsFolder } from './commands/detectSmells';
import { openFile } from './commands/openFile';
import { exportMetricsData } from './commands/exportMetricsData';
import { registerFilterSmellCommands } from './commands/filterSmells';
import { jumpToSmell } from './commands/jumpToSmell';
import { wipeWorkCache } from './commands/wipeWorkCache';
import { refactorSmell } from './commands/refactorSmell';

import { SmellsViewProvider } from './providers/SmellsViewProvider';
import { FilterViewProvider } from './providers/FilterViewProvider';
import { RefactoringDetailsViewProvider } from './providers/RefactoringDetailsViewProvider';
import { MetricsViewProvider } from './providers/MetricsViewProvider';

import { SmellsCacheManager } from './context/SmellsCacheManager';

import { registerFileSaveListener } from './listeners/fileSaveListener';
<<<<<<< HEAD

import { checkServerStatus } from './api/backend';
import { loadSmells } from './utils/smellsData';
=======
import {
  acceptRefactoring,
  refactorSmell,
  rejectRefactoring,
} from './commands/refactorSmell';
import { RefactoringDetailsViewProvider } from './providers/RefactoringDetailsViewProvider';
import path from 'path';
>>>>>>> d1846025

/**
 * Activates the Eco-Optimizer extension and registers all necessary commands, providers, and listeners.
 * @param context - The VS Code extension context.
 */
export function activate(context: vscode.ExtensionContext): void {
  console.log('Activating Eco-Optimizer extension...');

  loadSmells();

  // Initialize the SmellsCacheManager for managing caching of smells and file hashes.
  const smellsCacheManager = new SmellsCacheManager(context);

  // Initialize the Code Smells View.
  const smellsViewProvider = new SmellsViewProvider(context);
  const codeSmellsView = vscode.window.createTreeView('ecooptimizer.view', {
    treeDataProvider: smellsViewProvider,
  });
  context.subscriptions.push(codeSmellsView);

  const metricsViewProvider = new MetricsViewProvider(context);
  vscode.window.createTreeView('ecooptimizer.metricsView', {
    treeDataProvider: metricsViewProvider,
    showCollapseAll: true,
  });

  // Start periodic backend status checks (every 10 seconds).
  checkServerStatus();
  setInterval(checkServerStatus, 10000);

  // Track the workspace configuration state.
  const workspaceConfigured = Boolean(
    context.workspaceState.get<string>('workspaceConfiguredPath'),
  );
  vscode.commands.executeCommand(
    'setContext',
    'workspaceState.workspaceConfigured',
    workspaceConfigured,
  );

  // Register workspace-related commands.
  context.subscriptions.push(
    vscode.commands.registerCommand('ecooptimizer.configureWorkspace', () =>
      configureWorkspace(context, smellsViewProvider),
    ),
  );

  context.subscriptions.push(
    vscode.commands.registerCommand('ecooptimizer.resetConfiguration', () =>
      resetConfiguration(context, smellsCacheManager, smellsViewProvider),
    ),
  );

  // Initialize the Filter Smells View.
  const filterSmellsProvider = new FilterViewProvider(
    context,
    smellsCacheManager,
    smellsViewProvider,
    metricsViewProvider,
  );
  const filterSmellsView = vscode.window.createTreeView('ecooptimizer.filterView', {
    treeDataProvider: filterSmellsProvider,
    showCollapseAll: true,
  });

  // Associate the TreeView instance with the provider.
  filterSmellsProvider.setTreeView(filterSmellsView);

  // Register filter-related commands.
  registerFilterSmellCommands(context, filterSmellsProvider);

  // Register code smell analysis commands.
  context.subscriptions.push(
    vscode.commands.registerCommand('ecooptimizer.openFile', openFile),
  );

  context.subscriptions.push(
    vscode.commands.registerCommand(
      'ecooptimizer.detectSmellsFolder',
      (folderPath) => {
        try {
          detectSmellsFolder(smellsCacheManager, smellsViewProvider, folderPath);
        } catch (error: any) {
          vscode.window.showErrorMessage(`Error detecting smells: ${error.message}`);
        }
      },
    ),
  );

  context.subscriptions.push(
    vscode.commands.registerCommand('ecooptimizer.detectSmellsFile', (fileUri) => {
      try {
        detectSmellsFile(smellsCacheManager, smellsViewProvider, fileUri);
      } catch (error: any) {
        vscode.window.showErrorMessage(`Error detecting smells: ${error.message}`);
      }
    }),
  );

  // Initialize the RefactoringDetailsViewProvider
  const refactoringDetailsViewProvider = new RefactoringDetailsViewProvider();
  // eslint-disable-next-line unused-imports/no-unused-vars
  const refactoringDetailsView = vscode.window.createTreeView(
    'ecooptimizer.refactoringDetails',
    {
      treeDataProvider: refactoringDetailsViewProvider,
    },
  );

  // Register the export command
  context.subscriptions.push(
    vscode.commands.registerCommand('ecooptimizer.exportMetricsData', () =>
      exportMetricsData(context),
    ),
  );

  // Reset the refactoring details view initially
  refactoringDetailsViewProvider.resetRefactoringDetails();

  // Register the refactorSmell command
  context.subscriptions.push(
    vscode.commands.registerCommand('ecooptimizer.refactorSmell', (fileUri) => {
      // Extract the smell ID from the fileUri string (e.g., "(aa7) R0913: Line 15")
      const smellIdMatch = fileUri.match(/\(ID:\s*([^)]+)\)/);
      const smellId = smellIdMatch ? smellIdMatch[1] : null;

      if (!smellId) {
        console.error('No smell ID found in the file URI:', fileUri);
        return;
      }

      // Retrieve the smell object by ID using the cache manager
      const smell = smellsCacheManager.getSmellById(smellId);
      if (!smell) {
        console.error('No smell found with ID:', smellId);
        return;
      }

      // Print the smell object to the console
      console.log('Smell Object:', smell);

<<<<<<< HEAD
      // Call the refactorSmell function
      refactorSmell(
        smellsViewProvider,
        metricsViewProvider,
        refactoringDetailsViewProvider,
        filePath,
        smell,
      );
=======
      // Call the refactorSmell function with only the smell object
      refactorSmell(smellsViewProvider, refactoringDetailsViewProvider, smell);
>>>>>>> d1846025
    }),
  );

  // Register the acceptRefactoring command
  context.subscriptions.push(
    vscode.commands.registerCommand('ecooptimizer.acceptRefactoring', () =>
      acceptRefactoring(
        refactoringDetailsViewProvider,
        smellsCacheManager,
        smellsViewProvider,
      ),
    ),
  );

  // Register the rejectRefactoring command
  context.subscriptions.push(
    vscode.commands.registerCommand('ecooptimizer.rejectRefactoring', () =>
      rejectRefactoring(refactoringDetailsViewProvider),
    ),
  );

  // Register the command to open the diff editor
  context.subscriptions.push(
    vscode.commands.registerCommand(
      'ecooptimizer.openDiffEditor',
      (originalFilePath: string, refactoredFilePath: string) => {
        // Get the file name for the diff editor title
        const fileName = path.basename(originalFilePath);

        // Show the diff editor with the updated title
        const originalUri = vscode.Uri.file(originalFilePath);
        const refactoredUri = vscode.Uri.file(refactoredFilePath);
        vscode.commands.executeCommand(
          'vscode.diff',
          originalUri,
          refactoredUri,
          `Refactoring Comparison (${fileName})`,
          {
            preview: false,
          },
        );
      },
    ),
  );

  // Register the "Jump to Smell" command.
  context.subscriptions.push(
    vscode.commands.registerCommand('ecooptimizer.jumpToSmell', jumpToSmell),
  );

  // Register the "Clear Smells Cache" command.
  context.subscriptions.push(
    vscode.commands.registerCommand('ecooptimizer.wipeWorkCache', async () => {
      await wipeWorkCache(smellsCacheManager, smellsViewProvider);
    }),
  );

  // Register the file save listener to detect outdated files.
  const fileSaveListener = registerFileSaveListener(
    smellsCacheManager,
    smellsViewProvider,
  );
  context.subscriptions.push(fileSaveListener);
}

/**
 * Deactivates the Eco-Optimizer extension.
 */
export function deactivate(): void {
  console.log('Deactivating Eco-Optimizer extension...');
}<|MERGE_RESOLUTION|>--- conflicted
+++ resolved
@@ -21,19 +21,14 @@
 import { SmellsCacheManager } from './context/SmellsCacheManager';
 
 import { registerFileSaveListener } from './listeners/fileSaveListener';
-<<<<<<< HEAD
-
-import { checkServerStatus } from './api/backend';
-import { loadSmells } from './utils/smellsData';
-=======
+
 import {
   acceptRefactoring,
-  refactorSmell,
+  checkServerStatus,
   rejectRefactoring,
-} from './commands/refactorSmell';
-import { RefactoringDetailsViewProvider } from './providers/RefactoringDetailsViewProvider';
+} from './api/backend';
+import { loadSmells } from './utils/smellsData';
 import path from 'path';
->>>>>>> d1846025
 
 /**
  * Activates the Eco-Optimizer extension and registers all necessary commands, providers, and listeners.
@@ -175,19 +170,8 @@
       // Print the smell object to the console
       console.log('Smell Object:', smell);
 
-<<<<<<< HEAD
-      // Call the refactorSmell function
-      refactorSmell(
-        smellsViewProvider,
-        metricsViewProvider,
-        refactoringDetailsViewProvider,
-        filePath,
-        smell,
-      );
-=======
       // Call the refactorSmell function with only the smell object
       refactorSmell(smellsViewProvider, refactoringDetailsViewProvider, smell);
->>>>>>> d1846025
     }),
   );
 
