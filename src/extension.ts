import { envConfig } from './utils/envConfig';
import * as vscode from 'vscode';

import { detectSmells } from './commands/detectSmells';
<<<<<<< HEAD
import { refactorSelectedSmell } from './commands/refactorSmell';
import { refactorAllSmellType } from './commands/refactorAllSmellsOfType';
import { wipeWorkCache } from './commands/wipeWorkCache';
import { showLogsCommand, stopWatchingLogs } from './commands/showLogs';
import { ContextManager } from './context/contextManager';
import {
  getEnabledSmells,
  handleSmellFilterUpdate
=======
import {
  refactorSelectedSmell,
  refactorAllSmellsOfType,
} from './commands/refactorSmell';
import { wipeWorkCache } from './commands/wipeWorkCache';
import { stopWatchingLogs } from './commands/showLogs';
import { ContextManager } from './context/contextManager';
import {
  getEnabledSmells,
  handleSmellFilterUpdate,
>>>>>>> 47031199
} from './utils/handleSmellSettings';
import { updateHash } from './utils/hashDocs';
import { RefactorSidebarProvider } from './ui/refactorView';
import { handleEditorChanges } from './utils/handleEditorChange';
import { LineSelectionManager } from './ui/lineSelectionManager';
<<<<<<< HEAD

=======
import { checkServerStatus } from './api/backend';
import { serverStatus } from './utils/serverStatus';
>>>>>>> 47031199

export const globalData: { contextManager?: ContextManager } = {
  contextManager: undefined,
};

<<<<<<< HEAD
  // Show the settings popup if needed
  console.log('Eco: Refactor Plugin Activated Successfully');
  showSettingsPopup();

  // Register a listener for configuration changes
  context.subscriptions.push(
    vscode.workspace.onDidChangeConfiguration((event) => {
      handleConfigurationChange(event);
    })
  );
  const contextManager = new ContextManager(context);

  let smellsData = contextManager.getWorkspaceData(envConfig.SMELL_MAP_KEY!) || {};
  contextManager.setWorkspaceData(envConfig.SMELL_MAP_KEY!, smellsData);

  let fileHashes =
    contextManager.getWorkspaceData(envConfig.FILE_CHANGES_KEY!) || {};
  contextManager.setWorkspaceData(envConfig.FILE_CHANGES_KEY!, fileHashes);
=======
export function activate(context: vscode.ExtensionContext): void {
  console.log('Eco: Refactor Plugin Activated Successfully');
  const contextManager = new ContextManager(context);

  globalData.contextManager = contextManager;

  // Show the settings popup if needed
  // TODO: Setting to re-enable popup if disabled
  const settingsPopupChoice =
    contextManager.getGlobalData<boolean>('showSettingsPopup');

  if (settingsPopupChoice === undefined || settingsPopupChoice) {
    showSettingsPopup();
  }

  console.log('environment variables:', envConfig);

  checkServerStatus();

  let smellsData = contextManager.getWorkspaceData(envConfig.SMELL_MAP_KEY!) || {};
  contextManager.setWorkspaceData(envConfig.SMELL_MAP_KEY!, smellsData);

  let fileHashes =
    contextManager.getWorkspaceData(envConfig.FILE_CHANGES_KEY!) || {};
  contextManager.setWorkspaceData(envConfig.FILE_CHANGES_KEY!, fileHashes);

  // Check server health every 10 seconds
  setInterval(checkServerStatus, 10000);
>>>>>>> 47031199

  // ===============================================================
  // REGISTER COMMANDS
  // ===============================================================

  // Detect Smells Command
  context.subscriptions.push(
    vscode.commands.registerCommand(
      'ecooptimizer-vs-code-plugin.detectSmells',
      async () => {
        console.log('Eco: Detect Smells Command Triggered');
        detectSmells(contextManager);
<<<<<<< HEAD
      }
    )
  );

  // Refactor Selected Smell Command
  context.subscriptions.push(
    vscode.commands.registerCommand(
      'ecooptimizer-vs-code-plugin.refactorSmell',
      () => {
        console.log('Eco: Refactor Selected Smell Command Triggered');
        refactorSelectedSmell(contextManager);
      }
    )
  );

  // Register Refactor All Smells of a Given Type Command
<<<<<<< HEAD
  context.subscriptions.push(
    vscode.commands.registerCommand(
      'ecooptimizer-vs-code-plugin.refactorAllSmellsOfType',
      () => {
        console.log('Command refactorAllSmellsOfType triggered');
        vscode.window.showInformationMessage(`Eco: Refactoring all smells of the given type...`);
        refactorAllSmellType(contextManager);
      }
    )
=======
  let refactorAllSmellsOfTypeCmd = vscode.commands.registerCommand(
    'ecooptimizer-vs-code-plugin.refactorAllSmellsOfType',
    () => {
      console.log('Command refactorAllSmellsOfType triggered');
      vscode.window.showInformationMessage(`Eco: Refactoring all smells of the given type...`);
      refactorAllSmellType(contextManager);
    }
  );
  context.subscriptions.push(refactorAllSmellsOfTypeCmd); 

  // Register Wipe Workspace Cache
  let wipeWorkCacheCmd = vscode.commands.registerCommand(
    'ecooptimizer-vs-code-plugin.wipeWorkCache',
    () => {
      console.log('Command wipeWorkCache triggered');
      vscode.window.showInformationMessage(
        'Eco: Wiping existing worspace memory...'
      );
      wipeWorkCache(contextManager);
    }
>>>>>>> 746dc58 (Started working on front end of the refactor all smells of type)
  );
  
=======
      },
    ),
  );

  // Refactor Selected Smell Command
  context.subscriptions.push(
    vscode.commands.registerCommand(
      'ecooptimizer-vs-code-plugin.refactorSmell',
      () => {
        if (serverStatus.getStatus() === 'up') {
          console.log('Eco: Refactor Selected Smell Command Triggered');
          refactorSelectedSmell(contextManager);
        } else {
          vscode.window.showWarningMessage('Action blocked: Server is down.');
        }
      },
    ),
  );

  // Refactor All Smells of Type Command
  context.subscriptions.push(
    vscode.commands.registerCommand(
      'ecooptimizer-vs-code-plugin.refactorAllSmellsOfType',
      async (smellId: string) => {
        if (serverStatus.getStatus() === 'up') {
          console.log(
            `Eco: Refactor All Smells of Type Command Triggered for ${smellId}`,
          );
          refactorAllSmellsOfType(contextManager, smellId);
        } else {
          vscode.window.showWarningMessage('Action blocked: Server is down.');
        }
      },
    ),
  );

>>>>>>> 47031199
  // Wipe Cache Command
  context.subscriptions.push(
    vscode.commands.registerCommand(
      'ecooptimizer-vs-code-plugin.wipeWorkCache',
      async () => {
        console.log('Eco: Wipe Work Cache Command Triggered');
        vscode.window.showInformationMessage(
<<<<<<< HEAD
          'Eco: Manually wiping workspace memory... ✅'
        );
        await wipeWorkCache(contextManager, 'manual');
      }
    )
  );

  // Log Viewing Command
  showLogsCommand(context);
=======
          'Eco: Manually wiping workspace memory... ✅',
        );
        await wipeWorkCache(contextManager, 'manual');
      },
    ),
  );
>>>>>>> 47031199

  // ===============================================================
  // REGISTER VIEWS
  // ===============================================================

  const refactorProvider = new RefactorSidebarProvider(context);
  context.subscriptions.push(
    vscode.window.registerWebviewViewProvider(
      RefactorSidebarProvider.viewType,
      refactorProvider,
    ),
  );

  context.subscriptions.push(
    vscode.commands.registerCommand(
      'ecooptimizer-vs-code-plugin.showRefactorSidebar',
      () => refactorProvider.updateView(),
    ),
  );

  context.subscriptions.push(
    vscode.commands.registerCommand(
      'ecooptimizer-vs-code-plugin.pauseRefactorSidebar',
      () => refactorProvider.pauseView(),
    ),
  );

  context.subscriptions.push(
    vscode.commands.registerCommand(
      'ecooptimizer-vs-code-plugin.clearRefactorSidebar',
      () => refactorProvider.clearView(),
    ),
  );

  // ===============================================================
  // ADD LISTENERS
  // ===============================================================

  // Register a listener for configuration changes
  context.subscriptions.push(
    vscode.workspace.onDidChangeConfiguration((event) => {
      handleConfigurationChange(event);
    }),
  );

  vscode.window.onDidChangeVisibleTextEditors(async (editors) => {
    handleEditorChanges(contextManager, editors);
  });

  // Adds comments to lines describing the smell
  const lineSelectManager = new LineSelectionManager(contextManager);
  context.subscriptions.push(
    vscode.window.onDidChangeTextEditorSelection((event) => {
      console.log('Eco: Detected line selection event');
      lineSelectManager.commentLine(event.textEditor);
    }),
  );

  // Updates directory of file states (for checking if modified)
  context.subscriptions.push(
    vscode.workspace.onDidSaveTextDocument(async (document) => {
      console.log('Eco: Detected document saved event');
      await updateHash(contextManager, document);
    }),
  );

  // Handles case of documents already being open on VS Code open
  vscode.window.visibleTextEditors.forEach(async (editor) => {
    if (editor.document) {
      await updateHash(contextManager, editor.document);
    }
  });

  // Initializes first state of document when opened while extension is active
  context.subscriptions.push(
    vscode.workspace.onDidOpenTextDocument(async (document) => {
      console.log('Eco: Detected document opened event');
      await updateHash(contextManager, document);
    }),
  );

  // ===============================================================
  // HANDLE SMELL FILTER CHANGES
  // ===============================================================

  let previousSmells = getEnabledSmells();
  vscode.workspace.onDidChangeConfiguration((event) => {
    if (event.affectsConfiguration('ecooptimizer.enableSmells')) {
      console.log('Eco: Smell preferences changed! Wiping cache.');
      handleSmellFilterUpdate(previousSmells, contextManager);
      previousSmells = getEnabledSmells();
    }
  });
}

<<<<<<< HEAD
function showSettingsPopup() {
=======
function showSettingsPopup(): void {
>>>>>>> 47031199
  // Check if the required settings are already configured
  const config = vscode.workspace.getConfiguration('ecooptimizer-vs-code-plugin');
  const workspacePath = config.get<string>('projectWorkspacePath', '');
  const logsOutputPath = config.get<string>('logsOutputPath', '');
  const unitTestPath = config.get<string>('unitTestPath', '');

  // If settings are not configured, prompt the user to configure them
  if (!workspacePath || !logsOutputPath || !unitTestPath) {
    vscode.window
      .showInformationMessage(
        'Please configure the paths for your workspace and logs.',
        { modal: true },
        'Continue', // Button to open settings
<<<<<<< HEAD
        'Skip for now' // Button to dismiss
=======
        'Skip', // Button to dismiss
        'Never show this again',
>>>>>>> 47031199
      )
      .then((selection) => {
        if (selection === 'Continue') {
          // Open the settings page filtered to extension's settings
          vscode.commands.executeCommand(
            'workbench.action.openSettings',
<<<<<<< HEAD
            'ecooptimizer-vs-code-plugin'
          );
        } else if (selection === 'Skip for now') {
          // Inform user they can configure later
          vscode.window.showInformationMessage(
            'You can configure the paths later in the settings.'
          );
        }
      });
  }
}

function handleConfigurationChange(event: vscode.ConfigurationChangeEvent) {
=======
            'ecooptimizer',
          );
        } else if (selection === 'Skip') {
          // Inform user they can configure later
          vscode.window.showInformationMessage(
            'You can configure the paths later in the settings.',
          );
        } else if (selection === 'Never show this again') {
          globalData.contextManager!.setGlobalData('showSettingsPopup', false);
          vscode.window.showInformationMessage(
            'You can re-enable this popup again in the settings.',
          );
        }
      });
  }
}

function handleConfigurationChange(event: vscode.ConfigurationChangeEvent): void {
>>>>>>> 47031199
  // Check if any relevant setting was changed
  if (
    event.affectsConfiguration('ecooptimizer-vs-code-plugin.projectWorkspacePath') ||
    event.affectsConfiguration('ecooptimizer-vs-code-plugin.unitTestCommand') ||
    event.affectsConfiguration('ecooptimizer-vs-code-plugin.logsOutputPath')
  ) {
    // Display a warning message about changing critical settings
    vscode.window.showWarningMessage(
<<<<<<< HEAD
      'You have changed a critical setting for the EcoOptimizer plugin. Ensure the new value is valid and correct for optimal functionality.'
    );
  }
}

export function deactivate() {
=======
      'You have changed a critical setting for the EcoOptimizer plugin. Ensure the new value is valid and correct for optimal functionality.',
    );
  }
}

export function deactivate(): void {
>>>>>>> 47031199
  console.log('Eco: Deactivating Plugin - Stopping Log Watching');
  stopWatchingLogs();
}<|MERGE_RESOLUTION|>--- conflicted
+++ resolved
@@ -2,16 +2,6 @@
 import * as vscode from 'vscode';
 
 import { detectSmells } from './commands/detectSmells';
-<<<<<<< HEAD
-import { refactorSelectedSmell } from './commands/refactorSmell';
-import { refactorAllSmellType } from './commands/refactorAllSmellsOfType';
-import { wipeWorkCache } from './commands/wipeWorkCache';
-import { showLogsCommand, stopWatchingLogs } from './commands/showLogs';
-import { ContextManager } from './context/contextManager';
-import {
-  getEnabledSmells,
-  handleSmellFilterUpdate
-=======
 import {
   refactorSelectedSmell,
   refactorAllSmellsOfType,
@@ -22,43 +12,18 @@
 import {
   getEnabledSmells,
   handleSmellFilterUpdate,
->>>>>>> 47031199
 } from './utils/handleSmellSettings';
 import { updateHash } from './utils/hashDocs';
 import { RefactorSidebarProvider } from './ui/refactorView';
 import { handleEditorChanges } from './utils/handleEditorChange';
 import { LineSelectionManager } from './ui/lineSelectionManager';
-<<<<<<< HEAD
-
-=======
 import { checkServerStatus } from './api/backend';
 import { serverStatus } from './utils/serverStatus';
->>>>>>> 47031199
 
 export const globalData: { contextManager?: ContextManager } = {
   contextManager: undefined,
 };
 
-<<<<<<< HEAD
-  // Show the settings popup if needed
-  console.log('Eco: Refactor Plugin Activated Successfully');
-  showSettingsPopup();
-
-  // Register a listener for configuration changes
-  context.subscriptions.push(
-    vscode.workspace.onDidChangeConfiguration((event) => {
-      handleConfigurationChange(event);
-    })
-  );
-  const contextManager = new ContextManager(context);
-
-  let smellsData = contextManager.getWorkspaceData(envConfig.SMELL_MAP_KEY!) || {};
-  contextManager.setWorkspaceData(envConfig.SMELL_MAP_KEY!, smellsData);
-
-  let fileHashes =
-    contextManager.getWorkspaceData(envConfig.FILE_CHANGES_KEY!) || {};
-  contextManager.setWorkspaceData(envConfig.FILE_CHANGES_KEY!, fileHashes);
-=======
 export function activate(context: vscode.ExtensionContext): void {
   console.log('Eco: Refactor Plugin Activated Successfully');
   const contextManager = new ContextManager(context);
@@ -87,7 +52,6 @@
 
   // Check server health every 10 seconds
   setInterval(checkServerStatus, 10000);
->>>>>>> 47031199
 
   // ===============================================================
   // REGISTER COMMANDS
@@ -100,58 +64,6 @@
       async () => {
         console.log('Eco: Detect Smells Command Triggered');
         detectSmells(contextManager);
-<<<<<<< HEAD
-      }
-    )
-  );
-
-  // Refactor Selected Smell Command
-  context.subscriptions.push(
-    vscode.commands.registerCommand(
-      'ecooptimizer-vs-code-plugin.refactorSmell',
-      () => {
-        console.log('Eco: Refactor Selected Smell Command Triggered');
-        refactorSelectedSmell(contextManager);
-      }
-    )
-  );
-
-  // Register Refactor All Smells of a Given Type Command
-<<<<<<< HEAD
-  context.subscriptions.push(
-    vscode.commands.registerCommand(
-      'ecooptimizer-vs-code-plugin.refactorAllSmellsOfType',
-      () => {
-        console.log('Command refactorAllSmellsOfType triggered');
-        vscode.window.showInformationMessage(`Eco: Refactoring all smells of the given type...`);
-        refactorAllSmellType(contextManager);
-      }
-    )
-=======
-  let refactorAllSmellsOfTypeCmd = vscode.commands.registerCommand(
-    'ecooptimizer-vs-code-plugin.refactorAllSmellsOfType',
-    () => {
-      console.log('Command refactorAllSmellsOfType triggered');
-      vscode.window.showInformationMessage(`Eco: Refactoring all smells of the given type...`);
-      refactorAllSmellType(contextManager);
-    }
-  );
-  context.subscriptions.push(refactorAllSmellsOfTypeCmd); 
-
-  // Register Wipe Workspace Cache
-  let wipeWorkCacheCmd = vscode.commands.registerCommand(
-    'ecooptimizer-vs-code-plugin.wipeWorkCache',
-    () => {
-      console.log('Command wipeWorkCache triggered');
-      vscode.window.showInformationMessage(
-        'Eco: Wiping existing worspace memory...'
-      );
-      wipeWorkCache(contextManager);
-    }
->>>>>>> 746dc58 (Started working on front end of the refactor all smells of type)
-  );
-  
-=======
       },
     ),
   );
@@ -188,7 +100,6 @@
     ),
   );
 
->>>>>>> 47031199
   // Wipe Cache Command
   context.subscriptions.push(
     vscode.commands.registerCommand(
@@ -196,24 +107,12 @@
       async () => {
         console.log('Eco: Wipe Work Cache Command Triggered');
         vscode.window.showInformationMessage(
-<<<<<<< HEAD
-          'Eco: Manually wiping workspace memory... ✅'
-        );
-        await wipeWorkCache(contextManager, 'manual');
-      }
-    )
-  );
-
-  // Log Viewing Command
-  showLogsCommand(context);
-=======
           'Eco: Manually wiping workspace memory... ✅',
         );
         await wipeWorkCache(contextManager, 'manual');
       },
     ),
   );
->>>>>>> 47031199
 
   // ===============================================================
   // REGISTER VIEWS
@@ -309,11 +208,7 @@
   });
 }
 
-<<<<<<< HEAD
-function showSettingsPopup() {
-=======
 function showSettingsPopup(): void {
->>>>>>> 47031199
   // Check if the required settings are already configured
   const config = vscode.workspace.getConfiguration('ecooptimizer-vs-code-plugin');
   const workspacePath = config.get<string>('projectWorkspacePath', '');
@@ -327,52 +222,32 @@
         'Please configure the paths for your workspace and logs.',
         { modal: true },
         'Continue', // Button to open settings
-<<<<<<< HEAD
-        'Skip for now' // Button to dismiss
-=======
         'Skip', // Button to dismiss
         'Never show this again',
->>>>>>> 47031199
       )
       .then((selection) => {
         if (selection === 'Continue') {
           // Open the settings page filtered to extension's settings
           vscode.commands.executeCommand(
             'workbench.action.openSettings',
-<<<<<<< HEAD
-            'ecooptimizer-vs-code-plugin'
-          );
-        } else if (selection === 'Skip for now') {
+            'ecooptimizer',
+          );
+        } else if (selection === 'Skip') {
           // Inform user they can configure later
           vscode.window.showInformationMessage(
-            'You can configure the paths later in the settings.'
+            'You can configure the paths later in the settings.',
+          );
+        } else if (selection === 'Never show this again') {
+          globalData.contextManager!.setGlobalData('showSettingsPopup', false);
+          vscode.window.showInformationMessage(
+            'You can re-enable this popup again in the settings.',
           );
         }
       });
   }
 }
 
-function handleConfigurationChange(event: vscode.ConfigurationChangeEvent) {
-=======
-            'ecooptimizer',
-          );
-        } else if (selection === 'Skip') {
-          // Inform user they can configure later
-          vscode.window.showInformationMessage(
-            'You can configure the paths later in the settings.',
-          );
-        } else if (selection === 'Never show this again') {
-          globalData.contextManager!.setGlobalData('showSettingsPopup', false);
-          vscode.window.showInformationMessage(
-            'You can re-enable this popup again in the settings.',
-          );
-        }
-      });
-  }
-}
-
 function handleConfigurationChange(event: vscode.ConfigurationChangeEvent): void {
->>>>>>> 47031199
   // Check if any relevant setting was changed
   if (
     event.affectsConfiguration('ecooptimizer-vs-code-plugin.projectWorkspacePath') ||
@@ -381,21 +256,12 @@
   ) {
     // Display a warning message about changing critical settings
     vscode.window.showWarningMessage(
-<<<<<<< HEAD
-      'You have changed a critical setting for the EcoOptimizer plugin. Ensure the new value is valid and correct for optimal functionality.'
-    );
-  }
-}
-
-export function deactivate() {
-=======
       'You have changed a critical setting for the EcoOptimizer plugin. Ensure the new value is valid and correct for optimal functionality.',
     );
   }
 }
 
 export function deactivate(): void {
->>>>>>> 47031199
   console.log('Eco: Deactivating Plugin - Stopping Log Watching');
   stopWatchingLogs();
 }