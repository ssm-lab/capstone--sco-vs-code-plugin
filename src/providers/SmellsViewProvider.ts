--- conflicted
+++ resolved
@@ -73,18 +73,8 @@
    * @param filePath - The analyzed file path.
    * @param smells - The detected smells in the file.
    */
-<<<<<<< HEAD
-  updateSmells(
-    filePath: string,
-    smells: Smell[],
-    smellMetadata: Record<string, { message_id: string; acronym: string }>,
-  ): void {
-    console.log('Updating UI with detected smells...', smells);
-    this.stateManager.updateSmells(filePath, smells, smellMetadata);
-=======
   updateSmells(filePath: string, smells: Smell[]): void {
     this.stateManager.updateSmells(filePath, smells);
->>>>>>> 437b9eb6
     this.refresh();
   }
 
