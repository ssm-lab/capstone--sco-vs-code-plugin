import * as dotenv from 'dotenv';

dotenv.config();

export interface EnvConfig {
  SERVER_URL?: string;
  SMELL_MAP_KEY?: string;
  FILE_CHANGES_KEY?: string;
  LAST_USED_SMELLS_KEY?: string;
<<<<<<< HEAD
=======
  CURRENT_REFACTOR_DATA_KEY?: string;
  ACTIVE_DIFF_KEY?: string;
>>>>>>> 47031199
}

export const envConfig: EnvConfig = {
  SERVER_URL: process.env.SERVER_URL,
  SMELL_MAP_KEY: process.env.SMELL_MAP_KEY,
  FILE_CHANGES_KEY: process.env.FILE_CHANGES_KEY,
<<<<<<< HEAD
  LAST_USED_SMELLS_KEY: process.env.LAST_USED_SMELLS_KEY
=======
  LAST_USED_SMELLS_KEY: process.env.LAST_USED_SMELLS_KEY,
  CURRENT_REFACTOR_DATA_KEY: process.env.CURRENT_REFACTOR_DATA_KEY,
  ACTIVE_DIFF_KEY: process.env.ACTIVE_DIFF_KEY,
>>>>>>> 47031199
};<|MERGE_RESOLUTION|>--- conflicted
+++ resolved
@@ -7,22 +7,15 @@
   SMELL_MAP_KEY?: string;
   FILE_CHANGES_KEY?: string;
   LAST_USED_SMELLS_KEY?: string;
-<<<<<<< HEAD
-=======
   CURRENT_REFACTOR_DATA_KEY?: string;
   ACTIVE_DIFF_KEY?: string;
->>>>>>> 47031199
 }
 
 export const envConfig: EnvConfig = {
   SERVER_URL: process.env.SERVER_URL,
   SMELL_MAP_KEY: process.env.SMELL_MAP_KEY,
   FILE_CHANGES_KEY: process.env.FILE_CHANGES_KEY,
-<<<<<<< HEAD
-  LAST_USED_SMELLS_KEY: process.env.LAST_USED_SMELLS_KEY
-=======
   LAST_USED_SMELLS_KEY: process.env.LAST_USED_SMELLS_KEY,
   CURRENT_REFACTOR_DATA_KEY: process.env.CURRENT_REFACTOR_DATA_KEY,
   ACTIVE_DIFF_KEY: process.env.ACTIVE_DIFF_KEY,
->>>>>>> 47031199
 };