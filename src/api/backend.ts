--- conflicted
+++ resolved
@@ -1,47 +1,11 @@
 import * as vscode from 'vscode';
 
-<<<<<<< HEAD
-import { Smell } from '../types';
-=======
 import { envConfig } from '../utils/envConfig';
 import { serverStatus } from '../utils/serverStatus';
 import { ServerStatusType } from '../utils/serverStatus';
->>>>>>> 47031199
 
 const BASE_URL = `http://${envConfig.SERVER_URL}`; // API URL for Python backend
 
-<<<<<<< HEAD
-// ✅ Fetch detected smells for a given file (only enabled smells)
-export async function fetchSmells(
-  filePath: string,
-  enabledSmells: string[]
-): Promise<Smell[]> {
-  const url = `${BASE_URL}/smells`;
-
-  try {
-    console.log(
-      `Eco: Requesting smells for file: ${filePath} with filters: ${enabledSmells}`
-    );
-
-    const response = await fetch(url, {
-      method: 'POST', // ✅ Send enabled smells in the request body
-      headers: {
-        'Content-Type': 'application/json'
-      },
-      body: JSON.stringify({ file_path: filePath, enabled_smells: enabledSmells }) // ✅ Include enabled smells
-    });
-
-    if (!response.ok) {
-      console.error(
-        `Eco: API request failed (${response.status} - ${response.statusText})`
-      );
-      vscode.window.showErrorMessage(
-        `Eco: Failed to fetch smells (HTTP ${response.status})`
-      );
-      return [];
-    }
-
-=======
 export async function checkServerStatus(): Promise<void> {
   try {
     const response = await fetch('http://localhost:8000/health');
@@ -115,7 +79,6 @@
       return [];
     }
 
->>>>>>> 47031199
     const smellsList = (await response.json()) as Smell[];
 
     if (!Array.isArray(smellsList)) {
@@ -129,11 +92,7 @@
   } catch (error: any) {
     console.error(`Eco: Network error while fetching smells: ${error.message}`);
     vscode.window.showErrorMessage(
-<<<<<<< HEAD
-      'Eco: Unable to reach the backend. Please check your connection.'
-=======
       'Eco: Unable to reach the backend. Please check your connection.',
->>>>>>> 47031199
     );
     return [];
   }
@@ -153,67 +112,13 @@
   if (!workspace_folder) {
     console.error('Eco: Error - Unable to determine workspace folder for', filePath);
     throw new Error(
-<<<<<<< HEAD
-      `Eco: Unable to find a matching workspace folder for file: ${filePath}`
-=======
       `Eco: Unable to find a matching workspace folder for file: ${filePath}`,
->>>>>>> 47031199
     );
   }
 
   console.log(
-<<<<<<< HEAD
-    `Eco: Initiating refactoring for smell "${smell.symbol}" in "${workspace_folder}"`
-  );
-
-  const payload = {
-    source_dir: workspace_folder,
-    smell
-  };
-
-  try {
-    const response = await fetch(url, {
-      method: 'POST',
-      headers: {
-        'Content-Type': 'application/json'
-      },
-      body: JSON.stringify(payload)
-    });
-
-    if (!response.ok) {
-      const errorText = await response.text();
-      console.error(
-        `Eco: Error - Refactoring smell "${smell.symbol}": ${errorText}`
-      );
-      throw new Error(`Eco: Error refactoring smell: ${errorText}`);
-    }
-
-    const refactorResult = (await response.json()) as RefactorOutput;
-    console.log(`Eco: Refactoring successful for smell "${smell.symbol}"`);
-    return refactorResult;
-  } catch (error) {
-    console.error('Eco: Unexpected error in refactorSmell:', error);
-    throw error;
-  }
-}
-
-
-// Request refactoring for all smells of a specific type
-export async function refactorAllSmellsOfAType(
-  filePath: string,
-  smell: Smell
-): Promise<RefactorOutput> {
-  const url = `${BASE_URL}/refactorAll`;
-
-  const workspace_folder = vscode.workspace.workspaceFolders?.find((folder) =>
-    filePath.includes(folder.uri.fsPath)
-  )?.uri.fsPath;
-
-  console.log(`workspace folder: ${workspace_folder}`);
-=======
     `Eco: Initiating refactoring for smell "${smell.symbol}" in "${workspace_folder}"`,
   );
->>>>>>> 47031199
 
   const payload = {
     source_dir: workspace_folder,
